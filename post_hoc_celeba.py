import copy
import math
import argparse

import matplotlib.pyplot as plt
import numpy as np
import torch
import torch.nn as nn
import torch.nn.functional as F
import torch.optim as optim
import torchvision
from sklearn.metrics import accuracy_score, roc_auc_score, roc_curve
from torchvision import models, transforms

from celeb_race import *

device = torch.device("cuda:0" if torch.cuda.is_available() else "cpu")
torch.manual_seed(0)

descriptions = ['5_o_Clock_Shadow', 'Arched_Eyebrows', 'Attractive',
                'Bags_Under_Eyes', 'Bald', 'Bangs', 'Big_Lips', 'Big_Nose',
                'Black_Hair', 'Blond_Hair', 'Blurry', 'Brown_Hair',
                'Bushy_Eyebrows', 'Chubby', 'Double_Chin', 'Eyeglasses',
                'Goatee', 'Gray_Hair', 'Heavy_Makeup', 'High_Cheekbones',
                'Male', 'Mouth_Slightly_Open', 'Mustache', 'Narrow_Eyes',
                'No_Beard', 'Oval_Face', 'Pale_Skin', 'Pointy_Nose',
                'Receding_Hairline', 'Rosy_Cheeks', 'Sideburns', 'Smiling',
                'Straight_Hair', 'Wavy_Hair', 'Wearing_Earrings', 'Wearing_Hat',
                'Wearing_Lipstick', 'Wearing_Necklace', 'Wearing_Necktie',
                'Young', 'White', 'Black', 'Asian']


def load_celeba(input_size=224, num_workers=2, trainsize=100, testsize=100, batch_size=4):
    transform = transforms.Compose([
        transforms.RandomResizedCrop(input_size),
        transforms.RandomHorizontalFlip(),
        transforms.ToTensor(),
        transforms.Normalize([0.485, 0.456, 0.406], [0.229, 0.224, 0.225])
    ])

    trainset = CelebRace(root='./data', download=True, split='train', transform=transform)
    testset = CelebRace(root='./data', download=True, split='test', transform=transform)

    # return only the images which were predicted white or black by >70%.
    trainset = unambiguous_bw(trainset, split='train')
    testset = unambiguous_bw(testset, split='test')

    if trainsize >= 0:
        # cut down the training set
        trainset, _ = torch.utils.data.random_split(trainset, [trainsize, len(trainset) - trainsize])
    trainset, valset = torch.utils.data.random_split(trainset, [int(len(trainset)*0.7), int(len(trainset)*0.3)])
    if testsize >= 0:
        testset, _ = torch.utils.data.random_split(testset, [testsize, len(testset) - testsize])

    trainloader = torch.utils.data.DataLoader(trainset, batch_size=batch_size, shuffle=False, num_workers=num_workers)
    valloader = torch.utils.data.DataLoader(valset, batch_size=batch_size, shuffle=False, num_workers=num_workers)
    testloader = torch.utils.data.DataLoader(testset, batch_size=batch_size, shuffle=False, num_workers=num_workers)

    return trainset, valset, testset, trainloader, valloader, testloader


def get_resnet_model():
    resnet18 = models.resnet18(pretrained=True)
    num_ftrs = resnet18.fc.in_features
    resnet18.fc = nn.Linear(num_ftrs, 2)
    resnet18.to(device)
    return resnet18


def get_best_accuracy(y_true, y_pred, y_prot):
    threshs = torch.linspace(0, 1, 1001)
    best_acc, best_thresh = 0., 0.
    for thresh in threshs:
        acc = torch.mean(((y_pred > thresh) == y_true).float()).item()
        if acc > best_acc:
            best_acc, best_thresh = acc, thresh
    return best_acc, best_thresh


def train_model(model, trainloader, valloader, criterion, optimizer, protected_index, prediction_index, epochs=2):
    for epoch in range(epochs):
        print('Epoch {}/{}'.format(epoch+1, epochs))
        print('-' * 10)

        model.train()

        running_loss = 0.
        running_corrects = 0

        for index, (inputs, labels) in enumerate(trainloader):
            inputs, labels = inputs.to(device), (labels[:, prediction_index]).float().to(device)

            optimizer.zero_grad()

            outputs = model(inputs)
            loss = criterion(outputs[:, 0], labels)

            preds = torch.sigmoid(outputs[:, 0]) > 0.5

            loss.backward()
            optimizer.step()

            running_loss += loss.item() * inputs.size(0)
            running_corrects += torch.sum(preds == labels.data)

            if (index-1) % 101 == 0:
                num_examples = index * inputs.size(0)
                print(f"({index}/{len(trainloader)}) Loss: {running_loss / num_examples:.4f} Acc: {running_corrects.float() / num_examples:.4f}")

        best_acc, _ = val_model(model, valloader, get_best_accuracy, protected_index, prediction_index)
        print(f"Best Accuracy on Validation set: {best_acc}")


def val_model(model, loader, criterion, protected_index, prediction_index):
    y_true, y_pred, y_prot = [], [], []
    with torch.no_grad():
        for inputs, labels in loader:
            inputs, labels, protected = inputs.to(device), labels[:, prediction_index].float().to(device), labels[:, protected_index].float().to(device)
            y_true.append(labels)
            y_prot.append(protected)
            y_pred.append(torch.sigmoid(model(inputs)[:, 0]))
    y_true, y_pred, y_prot = torch.cat(y_true), torch.cat(y_pred), torch.cat(y_prot)
    return criterion(y_true, y_pred, y_prot)


def compute_priors(data, protected_index, prediction_index):
    counts = np.zeros((2, 2))
    for batch in list(data):
        imgs, labels = batch[0], batch[1]

        for label in labels:
            prot_value = label[protected_index]
            pred_value = label[prediction_index]
            counts[prot_value][pred_value] += 1
    total = sum(sum(counts))

    prot_rate = np.round(counts[1][1]/sum(counts[1]), 4)
    unprot_rate = np.round(counts[0][1]/sum(counts[0]), 4)

    print('Prob. protected class:', np.round(sum(counts[1])/total, 4))
    print('Prob. positive outcome:', np.round(sum(counts[:, 1])/total, 4))
    print('Prob. positive outcome given protected class', prot_rate)
    print('Prob. positive outcome given unprotected class', unprot_rate)


def compute_bias(y_pred, y_true, priv, metric):
    def zero_if_nan(x):
        return 0. if np.isnan(x) else x

    gtpr_priv = zero_if_nan(y_pred[priv * y_true == 1].mean())
    gfpr_priv = zero_if_nan(y_pred[priv * (1-y_true) == 1].mean())
    mean_priv = zero_if_nan(y_pred[priv == 1].mean())

    gtpr_unpriv = zero_if_nan(y_pred[(1-priv) * y_true == 1].mean())
    gfpr_unpriv = zero_if_nan(y_pred[(1-priv) * (1-y_true) == 1].mean())
    mean_unpriv = zero_if_nan(y_pred[(1-priv) == 1].mean())

    if metric == "spd":
        return mean_unpriv - mean_priv
    elif metric == "aod":
        return 0.5 * ((gfpr_unpriv - gfpr_priv) + (gtpr_unpriv - gtpr_priv))
    elif metric == "eod":
        return gtpr_unpriv - gtpr_priv


def get_objective_with_best_accuracy(y_true, y_pred, y_prot):
    rocauc_score = roc_auc_score(y_true.cpu(), y_pred.cpu())
    best_acc, best_thresh = get_best_accuracy(y_true, y_pred, y_prot)
    bias = compute_bias((y_pred > best_thresh).float().cpu(), y_true.float().cpu(), y_prot.float().cpu(), 'aod')
    obj = .75*abs(bias)+(1-.75)*(1-best_acc)
    return rocauc_score, best_acc, bias, obj


def get_best_objective(y_true, y_pred, y_prot):
    threshs = torch.linspace(0, 1, 501)
    best_obj, best_thresh = math.inf, 0.
    for thresh in threshs:
        acc = torch.mean(((y_pred > thresh) == y_true).float()).item()
        bias = compute_bias((y_pred > thresh).float().cpu(), y_true.float().cpu(), y_prot.float().cpu(), 'aod')
        obj = .75*abs(bias)+(1-.75)*(1-acc)
        if obj < best_obj:
            best_obj, best_thresh = obj, thresh
    return best_obj, best_thresh


def get_best_objective_results(best_thresh):
    def _get_results(y_true, y_pred, y_prot):
        rocauc_score = roc_auc_score(y_true.cpu(), y_pred.cpu())
        acc = torch.mean(((y_pred > best_thresh) == y_true).float()).item()
        bias = compute_bias((y_pred > best_thresh).float().cpu(), y_true.float().cpu(), y_prot.float().cpu(), 'aod')
        obj = .75*abs(bias)+(1-.75)*(1-acc)
        return rocauc_score, acc, bias, obj
    return _get_results


class Critic(nn.Module):

    def __init__(self, sizein, num_deep=3, hid=32):
        super().__init__()
        self.fc0 = nn.Linear(sizein, hid)
        self.fcs = nn.ModuleList([nn.Linear(hid, hid) for _ in range(num_deep)])
        self.dropout = nn.Dropout(0.2)
        self.out = nn.Linear(hid, 1)

    def forward(self, t):
        t = t.reshape(1, -1)
        t = self.fc0(t)
        for fc in self.fcs:
            t = F.relu(fc(t))
            t = self.dropout(t)
        return self.out(t)


def main(args):

    trainsize = args.trainsize
    testsize = args.testsize
    num_workers = args.num_workers
    print_priors = args.print_priors
    epochs = args.epochs
    protected_attr = args.protected_attr
    prediction_attr = args.prediction_attr
    batch_size = args.batch_size

    protected_index = descriptions.index(protected_attr)
    prediction_index = descriptions.index(prediction_attr)

<<<<<<< HEAD
    _, _, _, trainloader, valloader, testloader = load_celeba(trainsize=trainsize,
                                                              testsize=testsize,
                                                              num_workers=num_workers)
=======
    trainset, valset, testset, trainloader, valloader, testloader = load_celeba(trainsize=trainsize,
                                                                                testsize=testsize,
                                                                                num_workers=num_workers,
                                                                                batch_size=batch_size)
>>>>>>> 95083b2d

    if print_priors:
        compute_priors(testloader, protected_index, prediction_index)

    net = get_resnet_model()
    criterion = nn.BCEWithLogitsLoss()
    optimizer = optim.Adam(net.parameters())
    train_model(net, trainloader, valloader, criterion, optimizer, protected_index, prediction_index, epochs=epochs)

    _, best_thresh = val_model(rand_model, valloader, get_best_accuracy, protected_index, prediction_index)
    rocauc_score, best_acc, bias, obj = val_model(net, testloader, get_best_objective_results(best_thresh), protected_index, prediction_index)

    print('roc auc', rocauc_score)
    print('accuracy with best thresh', best_acc)
    print('aod', bias.item())
    print('objective', obj.item())

    rand_result = [math.inf, None, -1]
    rand_model = copy.deepcopy(net)
    for iteration in range(101):
        rand_model.to(device)
        for param in rand_model.parameters():
            param.data = param.data * (torch.randn_like(param) * 0.1 + 1)

        rand_model.eval()
        best_obj, best_thresh = val_model(rand_model, valloader, get_best_objective, protected_index, prediction_index)
        if best_obj < rand_result[0]:
            del rand_result[1]
            rand_result = [best_obj, rand_model.state_dict(), best_thresh]

        if iteration % 10 == 0:
            print(f"{iteration} / 101 trials have been sampled.")

    # evaluate best random model
    best_model = copy.deepcopy(net)
    best_model.load_state_dict(rand_result[1])
    best_model.to(device)
    best_thresh = rand_result[2]

    rocauc_score, acc, bias, obj = val_model(best_model, testloader, get_best_objective_results(best_thresh), protected_index, prediction_index)

    print('roc auc', rocauc_score)
    print('accuracy with best thresh', acc)
    print('aod', bias.item())
    print('objective', obj.item())

    # base_model = copy.deepcopy(net)
    # base_model.fc = nn.Linear(base_model.fc.in_features, base_model.fc.in_features)

    # actor = nn.Sequential(base_model, nn.Linear(base_model.fc.in_features, 2))
    # actor.to(device)
    # actor_optimizer = optim.Adam(actor.parameters())
    # actor_loss_fn = nn.BCEWithLogitsLoss()

    # critic = Critic(net.fc.in_features)
    # critic.to(device)
    # critic_optimizer = optim.Adam(critic.parameters())
    # critic_loss_fn = nn.MSELoss()

    # for epoch in range(100):
    #     for param in critic.parameters():
    #         param.requires_grad = True
    #     for param in actor.parameters():
    #         param.requires_grad = False
    #     actor.eval()
    #     critic.train()
    #     for index, (inputs, labels) in enumerate(valloader):
    #         if index >= 300:
    #             break
    #         inputs, labels = inputs.to(device), labels.to(device)
    #         critic_optimizer.zero_grad()

    #         with torch.no_grad():
    #             scores = actor(inputs)

    #         bias = compute_bias(scores, cy_valid.numpy(), cp_valid, config['metric'])
    #         res = critic(actor.trunc_forward(cX_valid))
    #         loss = critic_loss_fn(torch.tensor([bias]), res[0])
    #         loss.backward()
    #         train_loss = loss.item()
    #         critic_optimizer.step()
    #         if step % 100 == 0:
    #             print(f'=======> Epoch: {(epoch, step)} Critic loss: {train_loss}')

    #     for param in critic.parameters():
    #         param.requires_grad = False
    #     for param in actor.parameters():
    #         param.requires_grad = True
    #     actor.train()
    #     critic.eval()
    #     for step in range(100):
    #         actor_optimizer.zero_grad()

    #         lam = config['adversarial']['lambda']

    #         bias = critic(actor.trunc_forward(cX_valid))
    #         loss = actor_loss_fn(actor(cX_valid)[:, 0], cy_valid)
    #         loss = lam*abs(bias) + (1-lam)*loss

    #         loss.backward()
    #         train_loss = loss.item()
    #         actor_optimizer.step()
    #         if step % 100 == 0:
    #             print(f'=======> Epoch: {(epoch, step)} Actor loss: {train_loss}')


if __name__ == "__main__":
    parser = argparse.ArgumentParser(description='Args for CelebA experiments')
    parser.add_argument('--epochs', type=int, default=2, help='Number of epochs')
<<<<<<< HEAD
    parser.add_argument('--trainsize', type=int, default=5000, help='Size of training set')
    parser.add_argument('--testsize', type=int, default=1000, help='Size of test set')
=======
    parser.add_argument('--trainsize', type=int, default=100, help='Size of training set')
    parser.add_argument('--testsize', type=int, default=100, help='Size of test set')
    parser.add_argument('--batch_size', type=int, default=4, help='batch size')
>>>>>>> 95083b2d
    parser.add_argument('--num_workers', type=int, default=2, help='Number of worker threads')
    parser.add_argument('--print_priors', type=bool, default=True, help='Compute the prior percents')
    parser.add_argument('--protected_attr', type=str, default='Black', help='Protected class')
    parser.add_argument('--prediction_attr', type=str, default='Attractive', help='What to predict')

    args = parser.parse_args()
    main(args)<|MERGE_RESOLUTION|>--- conflicted
+++ resolved
@@ -225,18 +225,19 @@
     protected_index = descriptions.index(protected_attr)
     prediction_index = descriptions.index(prediction_attr)
 
-<<<<<<< HEAD
-    _, _, _, trainloader, valloader, testloader = load_celeba(trainsize=trainsize,
+
+<< << << < HEAD
+   _, _, _, trainloader, valloader, testloader = load_celeba(trainsize=trainsize,
                                                               testsize=testsize,
                                                               num_workers=num_workers)
-=======
-    trainset, valset, testset, trainloader, valloader, testloader = load_celeba(trainsize=trainsize,
+== == == =
+   trainset, valset, testset, trainloader, valloader, testloader = load_celeba(trainsize=trainsize,
                                                                                 testsize=testsize,
                                                                                 num_workers=num_workers,
                                                                                 batch_size=batch_size)
->>>>>>> 95083b2d
-
-    if print_priors:
+>>>>>> > 95083b2d6be58ed19c8cd5dfc54bf7477f3ecc15
+
+   if print_priors:
         compute_priors(testloader, protected_index, prediction_index)
 
     net = get_resnet_model()
@@ -344,14 +345,9 @@
 if __name__ == "__main__":
     parser = argparse.ArgumentParser(description='Args for CelebA experiments')
     parser.add_argument('--epochs', type=int, default=2, help='Number of epochs')
-<<<<<<< HEAD
     parser.add_argument('--trainsize', type=int, default=5000, help='Size of training set')
     parser.add_argument('--testsize', type=int, default=1000, help='Size of test set')
-=======
-    parser.add_argument('--trainsize', type=int, default=100, help='Size of training set')
-    parser.add_argument('--testsize', type=int, default=100, help='Size of test set')
     parser.add_argument('--batch_size', type=int, default=4, help='batch size')
->>>>>>> 95083b2d
     parser.add_argument('--num_workers', type=int, default=2, help='Number of worker threads')
     parser.add_argument('--print_priors', type=bool, default=True, help='Compute the prior percents')
     parser.add_argument('--protected_attr', type=str, default='Black', help='Protected class')
